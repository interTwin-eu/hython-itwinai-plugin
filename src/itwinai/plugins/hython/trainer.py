import logging
from functools import partial
from pathlib import Path
from timeit import default_timer
from typing import Any, Dict, Literal, Tuple

import numpy as np
import torch
from hydra.utils import instantiate
from hython.models import get_model_class as get_hython_model
from hython.utils import get_lr_scheduler, get_optimizer, get_temporal_steps
from itwinai.components import monitor_exec
from itwinai.constants import EPOCH_TIME_DIR
from itwinai.distributed import suppress_workers_print
from itwinai.loggers import EpochTimeTracker, Logger
from itwinai.torch.monitoring.monitoring import measure_gpu_utilization
from itwinai.torch.profiling.profiler import profile_torch_trainer
from itwinai.torch.trainer import TorchTrainer, _get_tuning_metric_name
from itwinai.utils import time_and_log
from torch import nn
from torch.nn.modules.loss import _Loss
from torch.optim.lr_scheduler import LRScheduler
from torch.optim.optimizer import Optimizer
from torch.utils.data import DataLoader, Dataset
from torchmetrics import Metric
from tqdm.auto import tqdm

from .config import HythonConfiguration
from .data import prepare_batch_for_device

py_logger = logging.getLogger(__name__)


class RNNDistributedTrainer(TorchTrainer):
    """Trainer class for RNN model using pytorch.

    Args:
        config (Union[Dict, TrainingConfiguration]): training configuration
            containing hyperparameters.
        epochs (int): number of training epochs.
        model (str): model to train.
        strategy (Literal['ddp', 'deepspeed', 'horovod'], optional):
            distributed strategy. Defaults to 'ddp'.
        validation_every (int | None, optional): run a validation epoch
            every ``validation_every`` epochs. Disabled if None. Defaults to 1.
        test_every (int | None, optional): run a test epoch
            every ``test_every`` epochs. Disabled if None. Defaults to None.
        random_seed (int | None, optional): set random seed for
            reproducibility. If None, the seed is not set. Defaults to None.
        logger (Logger | None, optional): logger for ML tracking.
            Defaults to None.
        metrics (Dict[str, Metric] | None, optional): map of torch metrics
            metrics. Defaults to None.
        checkpoints_location (str): path to checkpoints directory.
            Defaults to "checkpoints".
        checkpoint_every (int | None): save a checkpoint every
            ``checkpoint_every`` epochs. Disabled if None. Defaults to None.
        name (str | None, optional): trainer custom name. Defaults to None.
    """

    config: HythonConfiguration
    lr_scheduler: LRScheduler
    model: str
    loss: _Loss
    optimizer: Optimizer
    train_time_range: int = 0
    val_time_range: int = 0

    def __init__(
        self,
        config: Dict[str, Any],  # type: ignore
        epochs: int,
        model: str,
        strategy: Literal["ddp", "deepspeed", "horovod"] | None = "ddp",
        test_every: int | None = None,
        logger: Logger | None = None,
        checkpoints_location: str = "checkpoints",
        checkpoint_every: int | None = None,
        name: str | None = None,
        random_seed: int | None = None,
        metrics: Dict[str, Metric] | None = None,
        **kwargs,
    ) -> None:
        # Save for serialization
        self.save_parameters(**self.locals2params(locals()))
        config: HythonConfiguration = HythonConfiguration(**config)

        super().__init__(
            config=config,
            epochs=epochs,
            model=model,
            strategy=strategy,
            test_every=test_every,
            random_seed=random_seed,
            logger=logger,
            checkpoints_location=checkpoints_location,
            checkpoint_every=checkpoint_every,
            name=name,
            metrics=metrics,
            **kwargs,
        )
        py_logger.info(f"random_seed: {random_seed}")
        self.model_class = get_hython_model(model)
        self.model_class_name = model

        self.epoch_preds = None
        self.epoch_targets = None

    @suppress_workers_print
    @monitor_exec
    def execute(
        self,
        train_dataset: Dataset,
        validation_dataset: Dataset | None = None,
        test_dataset: Dataset | None = None,
    ) -> Tuple[Dataset, Dataset, Dataset, Any]:
        """Execute the trainer.

        Args:
            train_dataset (Dataset): training dataset
            validation_dataset (Dataset | None, optional): validation dataset.
                Defaults to None.
            test_dataset (Dataset | None, optional): test dataset. Defaults to None.

        Raises:
            ValueError: if model could not be instantiated
            NotImplementedError: if hython_trainer is not implemented

        Returns:
            Tuple[Dataset, Dataset, Dataset, Any]: training, validation, test datasets and
                any additional information
        """

        # TODO: adjust caltrainer to work with Ray TorchTrainer
        # elif self.config.hython_trainer == "caltrainer":
        #     # LOAD MODEL HEAD/SURROGATE
        #     self.model_logger = self.model_api.get_model_logger("head")

        #     # TODO: to remove if condition, delegate logic to model api
        #     if self.model_logger == "mlflow":
        #         surrogate = self.model_api.load_model("head")
        #     else:
        #         # FIXME: There is a clash in "static_inputs" semantics between training and
        #         # calibration
        #         # In the training the "static_inputs" are used to train the CudaLSTM model
        #         # (main model - the surrogate -)
        #         # In the calibration the "static_inputs" are other input features that are
        #         # used to train the TransferNN model.
        #         # Hence during calibration, when loading the weights of the surrogate,
        #         # I need to replace the CudaLSTM (now the head model) "static_inputs" with
        #         # the correct "head_model_inputs" in order to avoid clashes with the
        #         # TransferNN model
        #         # I think that if I used more modular config files, thanks to hydra, then I
        #         # could import a surrogate_model.yaml into both...
        #         config = deepcopy(self.config)
        #         config.static_inputs = config.head_model_inputs
        #         surrogate = get_hython_model(self.config.model_head)(config)

        #         surrogate = self.model_api.load_model("head", surrogate)

        #     transfer_nn = get_hython_model(self.config.model_transfer)(
        #         self.config.head_model_inputs,
        #         len(self.config.static_inputs),
        #         self.config.mt_output_dim,
        #         self.config.mt_hidden_dim,
        #         self.config.mt_n_layers,
        #     )

        #     self.model = self.model_class(
        #         transfernn=transfer_nn,
        #         head_layer=surrogate,
        #         freeze_head=self.config.freeze_head,
        #         scale_head_input_parameter=self.config.scale_head_input_parameter,
        #     )

        #     self.hython_trainer = CalTrainer(self.config)
        # else:
        #     raise NotImplementedError

        # print(f"PARAMS:{sum(p.numel() for p in self.model.parameters() if p.requires_grad)}")
        return super().execute(train_dataset, validation_dataset, test_dataset)

    def _set_lr_scheduler_from_config(self) -> None:
        """Parse Lr scheduler from training config"""
        if not self.config.lr_scheduler:
            return
        if not self.optimizer:
            raise ValueError("Trying to instantiate a LR scheduler but the optimizer is None!")

        self.lr_scheduler = get_lr_scheduler(self.optimizer, self.config)

    def _set_optimizer_from_config(self) -> None:
        """Set the optimizer from the configuration.
        Creates an optimizer instance using the configuration parameters and assigns it to
        self.optimizer.
        """
        self.optimizer = get_optimizer(self.model, self.config)

    def _set_target_weights(self) -> None:
        """Set the target weights for the model.

        If target_weights is None or "even", the target weights are set to the inverse of the
        number of target variables.
        """
        if self.config.target_weights is None or self.config.target_weights == "even":
            self.target_weights = {
                t: 1 / len(self.config.target_variables) for t in self.config.target_variables
            }
        else:
            raise NotImplementedError

    def create_model_loss_optimizer(self) -> None:
        """Create the model, loss, optimizer and lr scheduler.

        Args:
            self (RNNDistributedTrainer): self
        """
        if self.config.hython_trainer == "rnntrainer":
            # LOAD MODEL
            py_logger.info(f"instantiating model {self.model_class_name}")
            self.model = self.model_class(self.config)
            if self.model is None:
                raise ValueError("Model could not be instantiated")
            py_logger.info("Model instantiated")
        else:
            raise NotImplementedError

        self._set_optimizer_from_config()
        self._set_lr_scheduler_from_config()

        if self.optimizer_state_dict:
            self.optimizer.load_state_dict(self.optimizer_state_dict)

        if self.lr_scheduler_state_dict and self.lr_scheduler:
            self.lr_scheduler.load_state_dict(self.lr_scheduler_state_dict)

        # set target weights for hython model
        self._set_target_weights()
        self._set_loss_from_config()

        # IMPORTANT: model, optimizer, and scheduler need to be distributed from here on
        # Distributed model, optimizer, and scheduler
        distribute_kwargs = self.get_default_distributed_kwargs()
        py_logger.info("Distributing model, optimizer, and scheduler")
        (self.model, self.optimizer, self.lr_scheduler) = self.strategy.distributed(
            self.model,
            self.optimizer,
            # ! -> not _LRScheduler but LRScheduler
            self.lr_scheduler,  # type: ignore
            **distribute_kwargs,
        )
        py_logger.info("Model, optimizer, and scheduler distributed")

    def _set_loss_from_config(self) -> None:
        """Set the loss function from the configuration.

        Instantiates the loss function specified in the configuration and assigns it to
        self.loss.
        """
        self.loss = instantiate({"loss_fn": self.config.loss_fn})["loss_fn"]

    def train_epoch(self) -> Tuple[torch.Tensor, Dict[str, torch.Tensor]]:
        """Train the model.

        Returns:
            Tuple[torch.Tensor, Dict[str, torch.Tensor]]:
                training loss, training metric
        """
        self.model.train()

        train_loss, train_metric = self.epoch_step(
            self.model, self.train_dataloader, opt=self.optimizer
        )
        return train_loss, train_metric

    def validation_epoch(self) -> Tuple[torch.Tensor, Dict[str, torch.Tensor]]:
        """Run one validation epoch.

        Returns:
            Tuple[torch.Tensor, Dict[str, torch.Tensor]]: Tuple containing
                (validation_loss, validation_metrics)
        """
        self.model.eval()
        with torch.no_grad():
            if self.validation_dataloader is None:
                raise ValueError("Validation dataloader is None")
            val_loss, val_metric = self.epoch_step(
                self.model, self.validation_dataloader, opt=None
            )

        return val_loss, val_metric

    def target_step(self, target: torch.Tensor, steps: int = 1) -> torch.Tensor:
        """Process target tensor for a specified number of steps.

        Args:
            target (torch.Tensor): The target tensor to process
            steps (int, optional): Number of temporal steps to select. Defaults to 1.

        Returns:
            torch.Tensor: Processed target tensor with selected temporal steps
        """
        selection = get_temporal_steps(steps)
        return target[:, selection]

    def predict_step(
        self,
        prediction: Dict[str, torch.Tensor],
        steps: int = -1,
    ) -> Dict[str, torch.Tensor]:
        """Process model predictions for a specified number of steps.

        Args:
            prediction (Dict[str, torch.Tensor]): Dictionary containing model predictions
            steps (int, optional): Number of temporal steps to select. Defaults to -1.

        Returns:
            Dict[str, torch.Tensor]: Processed predictions with selected temporal steps
        """
        selection = get_temporal_steps(steps)
        output = {}
        if self.config.model_head_layer == "regression":
            output["y_hat"] = prediction["y_hat"][:, selection]
        elif self.config.model_head_layer == "distr_normal":
            for k in prediction:
                output[k] = prediction[k][:, selection]
        return output

    def _concatenate_result(
        self,
        prediction: Dict[str, torch.Tensor],
        target: torch.Tensor,
    ) -> None:
        """Concatenate results for reporting and computing the metrics

        Args:
            prediction (Dict[str, torch.Tensor]): prediction
            target (torch.Tensor): target
        """

        # prediction can be probabilistic
        if self.config.model_head_layer == "regression":
            pred_cpu = prediction["y_hat"].detach().cpu().numpy()
        elif self.config.model_head_layer == "distr_normal":
            pred_cpu = prediction["mu"].detach().cpu().numpy()
        else:
            raise ValueError(f"Unknown model head layer: {self.config.model_head_layer}")

        target_cpu = target.detach().cpu().numpy()

        if self.epoch_preds is None:
            # Pre-allocate memory for results
            batch_size = (
                prediction["y_hat"].size(0)
                if "y_hat" in prediction
                else prediction["mu"].size(0)
            )
            expected_samples = len(self.train_dataloader) * batch_size
            self.epoch_preds = torch.zeros((expected_samples, *prediction["y_hat"].shape[1:]))
            self.epoch_targets = torch.zeros((expected_samples, *target.shape[1:]))
        else:
            arrays = [self.epoch_preds, pred_cpu]
            self.epoch_preds = torch.from_numpy(np.concatenate(arrays, axis=0))

            arrays = [self.epoch_targets, target_cpu]
            self.epoch_targets = torch.from_numpy(np.concatenate(arrays, axis=0))

    def _compute_batch_loss(
        self,
        prediction: Dict[str, torch.Tensor],
        target: torch.Tensor,
        target_weight: Dict[str, float] = {},
    ) -> torch.Tensor:
        """Compute the loss for the batch.

        Args:
            prediction (Dict[str, torch.Tensor]): prediction
            target (torch.Tensor): target
            valid_mask (torch.Tensor | None, optional): mask. Defaults to None.
            target_weight (Dict[str, float], optional): target weight. Defaults to {}.

        Returns:
            torch.Tensor: loss
        """
        # Compute targets weighted loss. In case only one target, weight is 1
        # pred and target can be (N, C) or (N, T, C) depending on how the model is trained.
        loss = torch.tensor(0.0, device=self.strategy.device())
        for i, target_name in enumerate(target_weight):
            iypred = {}

            imask = Ellipsis

            # target
            iytrue = target[..., i][imask]

            if self.config.model_head_layer == "regression":
                iypred["y_pred"] = prediction["y_hat"][..., i][imask]
            elif self.config.model_head_layer == "distr_normal":
                iypred["mu"] = prediction["mu"][..., i][imask]
                iypred["sigma"] = prediction["sigma"][..., i][imask]

            w: float = target_weight[target_name]
            loss_tmp: torch.Tensor = self.loss(iytrue, **iypred)

            loss += loss_tmp * w

        return loss

    def _backprop_loss(self, loss: torch.Tensor, opt: Optimizer) -> None:
        """Backpropagate the loss.

        Args:
            loss (torch.Tensor): loss
            opt (Optimizer): optimizer
        """
        opt.zero_grad()
        loss.backward()

        if self.config.gradient_clip is not None:
            torch.nn.utils.clip_grad_norm_(
                self.model.parameters(),
                **self.config.gradient_clip,  # type: ignore
            )

        opt.step()

    def compute_metrics(
        self,
        true: torch.Tensor,
        pred: torch.Tensor,
    ) -> Dict[str, Dict[str, Any]]:
        """Compute and log metrics.

        Args:
            true (torch.Tensor): true values.
            pred (torch.Tensor): predicted values.

        Returns:
          Dict[str, Dict[str, Any]]: metric values.
        """
        new_metrics = {}
        for name, metric in self.metrics.items():
            for idx, target in enumerate(self.config.target_variables):
                computed_metrics = metric(
                    pred[:, idx],
                    true[:, idx],
                )
                # computed_metrics will have format {'target_name': value}
                # Initialize nested dict if target_name not present
                if target not in new_metrics:
                    new_metrics[target] = {}
                # Add the metric value with the metric name as key
                new_metrics[target][name] = computed_metrics

        py_logger.debug(f"Metrics: {new_metrics}")
        # reset
        self.epoch_preds = None
        self.epoch_targets = None

        return new_metrics

    def epoch_step(
        self,
        model: nn.Module,
        dataloader: DataLoader,
        opt: Optimizer | None = None,
    ) -> Tuple[Any, Dict[str, Any]]:
        """Run one epoch of training or validation.

        Args:
            model (nn.Module): The model to train/evaluate
            dataloader (DataLoader): DataLoader providing the batches
            opt (Optimizer | None, optional): Optimizer for training. Defaults to None.

        Returns:
            Tuple[Any, Dict[str, Any]]: Tuple containing (epoch_loss, metrics)
        """
        running_batch_loss = 0

        for batch in dataloader:
            batch = prepare_batch_for_device(batch, self.strategy.device())
            dynamic_bt = batch["xd"]
            # process targets
            targets_bt = batch["y"]
            # process static data
            static_bt = batch["xs"].unsqueeze(1).expand(-1, dynamic_bt.size(1), -1)
            # concatenate dynamic and static data
            x_concat = torch.cat((dynamic_bt, static_bt), dim=-1)

            # process predictions
            pred = model(x_concat)
            output = self.predict_step(pred, steps=self.config.predict_steps)
            target = self.target_step(targets_bt, steps=self.config.predict_steps)
            self._concatenate_result(output, target)

            batch_loss = self._compute_batch_loss(
                prediction=output,
                target=target,
                target_weight=self.target_weights,
            )

            # Only do backprop during training
            if opt is not None:
                self._backprop_loss(batch_loss, opt)

            running_batch_loss += batch_loss.detach()

        epoch_loss = running_batch_loss / len(dataloader)
        if self.epoch_preds is None or self.epoch_targets is None:
            raise ValueError("epoch_preds or epoch_targets is None")

        metrics = self.compute_metrics(
            true=self.epoch_targets,
            pred=self.epoch_preds,
        )

        return epoch_loss, metrics

    @profile_torch_trainer
    @measure_gpu_utilization
    def train(self) -> None:
        # Tracking epoch times for scaling test
        epoch_time_tracker: EpochTimeTracker | None = None
        if self.strategy.is_main_worker:
            epoch_time_output_dir = Path(
                f"scalability-metrics/{self.run_name}/{EPOCH_TIME_DIR}"
            )
            epoch_time_file_name = (
                f"epochtime_{self.strategy.name}_{self.strategy.global_world_size()}N.csv"
            )
            epoch_time_output_path = epoch_time_output_dir / epoch_time_file_name

            epoch_time_tracker = EpochTimeTracker(
                strategy_name=self.strategy.name,
                save_path=epoch_time_output_path,
                num_workers=self.strategy.global_world_size(),
                should_log=self.measure_epoch_time
                and self.strategy.is_main_worker
                and self.strategy.is_distributed,
            )

        metric_history = {f"train_{target}": [] for target in self.config.target_variables}
        # add empty validation metrics
        metric_history.update({f"val_{target}": [] for target in self.config.target_variables})

        best_loss = float("inf")

        progress_bar = tqdm(
            range(self.current_epoch, self.epochs),
            desc="Epochs",
            disable=self.disable_tqdm or not self.strategy.is_main_worker,
        )
        for self.current_epoch in progress_bar:
            epoch_start_time = default_timer()
            progress_bar.set_description(f"Epoch {self.current_epoch + 1}/{self.epochs}")
            self.set_epoch()
            # run train and validation epoch step of hython trainer
            train_loss, train_metric = self.train_epoch()
            val_loss, val_metric = self.validation_epoch()

            # ! TODO: In hython, make loss serializable, before being able to save checkpoint
            # periodic_ckpt_path = None
            # periodic_ckpt_path = self.save_checkpoint(name=f"epoch_{self.current_epoch}")
            # best_ckpt_path = None

            # gather losses from each worker and place them on the main worker.
            worker_val_losses = self.strategy.gather(tensor=val_loss, dst_rank=0)
            if self.strategy.is_main_worker:
                avg_val_loss = torch.mean(torch.stack(worker_val_losses)).detach().cpu()
                if avg_val_loss < best_loss:
                    best_loss = avg_val_loss
                    # ! TODO: In hython, make loss serializable
                    # best_ckpt_path = self.save_checkpoint(
                    #     name="best_model",
                    #     best_validation_metric=avg_val_loss,
                    #     force=True,
                    # )
                    self.best_validation_metric = avg_val_loss

                self.log(
                    item=avg_val_loss.item(),
                    identifier="avg_val_loss_per_epoch",
                    kind="metric",
                    step=self.current_epoch,
                )

            # Report validation metrics to Ray (useful for tuning!)
            metric_name = _get_tuning_metric_name(self.ray_tune_config)
            if metric_name is None:
                raise ValueError("Could not find a metric in the TuneConfig")

            if self.time_ray:
                # time and log the ray_report call
                time_and_log(
                    func=partial(
                        self.ray_report,
                        metrics={"loss": val_loss.item(), "train_loss": train_loss.item()},
                    ),
                    logger=self.logger,
                    identifier="ray_report_time_s_per_epoch",
                    step=self.current_epoch,
                )
            else:
                self.ray_report(
                    metrics={"loss": val_loss.item(), "train_loss": train_loss.item()},
                )

            if self.test_every and (self.current_epoch + 1) % self.test_every == 0:
                self.test_epoch()

            # only main worker and for distributed
            if self.strategy.is_main_worker and self.strategy.is_distributed:
                assert epoch_time_tracker is not None
                epoch_time = default_timer() - epoch_start_time
                epoch_time_tracker.add_epoch_time(self.current_epoch + 1, epoch_time)  # type: ignore

            for target in self.config.target_variables:
                metric_history[f"train_{target}"].append(train_metric[target])
                metric_history[f"val_{target}"].append(val_metric[target])

            # Aggregate and log metrics
            metric_history_ = {}
            for key, val in metric_history.items():
                if not val:
                    raise ValueError(f"no history for {key}")
                metric_names = val[0].keys()
                for metric_name in metric_names:
                    new_metric_key = key + "_" + metric_name
                    metric_history_[new_metric_key] = []
                for metrics in val:
                    for metric_name, metric_val in metrics.items():
                        metric_key = key + "_" + metric_name
                        metric_history_[metric_key].append(metric_val.item())

            avg_metrics = {}
            for metric_key, metric_values in metric_history_.items():
                avg_metrics[metric_key] = sum(metric_values) / len(metric_values)

            for m_name, m_val in avg_metrics.items():
                self.log(
                    item=m_val,
                    identifier=m_name + "_epoch",
                    kind="metric",
                    step=self.current_epoch,
                )

            self.log(
                item=train_loss.item(),
                identifier="train_loss_per_epoch",
                kind="metric",
                step=self.current_epoch,
            )

    def create_dataloaders(
        self,
        train_dataset: Dataset,
        validation_dataset: Dataset | None = None,
        test_dataset: Dataset | None = None,  # ? TODO: Why not used?
    ) -> None:
        """Create the dataloaders.

        Args:
            train_dataset (Dataset): training dataset
            validation_dataset (Dataset): validation dataset
            test_dataset (Dataset | None): test dataset (not used currently)
        """
        self.train_dataloader = self.strategy.create_dataloader(
            dataset=train_dataset,
            batch_size=self.config.batch_size,
            num_workers=self.config.num_workers_dataloader,
            pin_memory=self.config.pin_gpu_memory,
            generator=self.torch_rng,
            shuffle=self.config.shuffle_train,
        )
        # check if train_dataset has different time ranges for different batches
        print(
<<<<<<< HEAD
            f"[Rank {self.strategy.global_rank()}] len(train_loader) = {len(self.train_dataloader)}"
=======
            f"[Rank {self.strategy.global_rank()}] len(train_loader)"
            f" = {len(self.train_dataloader)}"
>>>>>>> e5529d7c
        )

        self.train_time_range = train_dataset[0]["xd"].shape[0]

        # Get sequence length from configuration
        if validation_dataset is not None:
            self.validation_dataloader = self.strategy.create_dataloader(
                dataset=validation_dataset,
                batch_size=self.config.batch_size,
                num_workers=self.config.num_workers_dataloader,
                pin_memory=self.config.pin_gpu_memory,
                generator=self.torch_rng,
                shuffle=self.config.shuffle_validation,
            )
            self.val_time_range = validation_dataset[0]["xd"].shape[0]<|MERGE_RESOLUTION|>--- conflicted
+++ resolved
@@ -674,12 +674,8 @@
         )
         # check if train_dataset has different time ranges for different batches
         print(
-<<<<<<< HEAD
-            f"[Rank {self.strategy.global_rank()}] len(train_loader) = {len(self.train_dataloader)}"
-=======
             f"[Rank {self.strategy.global_rank()}] len(train_loader)"
             f" = {len(self.train_dataloader)}"
->>>>>>> e5529d7c
         )
 
         self.train_time_range = train_dataset[0]["xd"].shape[0]
