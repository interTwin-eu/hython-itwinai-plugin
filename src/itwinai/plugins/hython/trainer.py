--- conflicted
+++ resolved
@@ -1,10 +1,6 @@
 import logging
 from functools import partial
-<<<<<<< HEAD
-from timeit import default_timer
-=======
 from time import perf_counter
->>>>>>> ff809ea0
 from typing import Any, Dict, Literal, Tuple
 
 import torch
@@ -586,15 +582,9 @@
             if self.test_every and (self.current_epoch + 1) % self.test_every == 0:
                 self.test_epoch()
 
-<<<<<<< HEAD
-            # only main worker and for distributed
-            if self.strategy.is_main_worker and self.strategy.is_distributed:
-                epoch_time = default_timer() - epoch_start_time
-=======
             # Measure epoch time and log
             if self.strategy.is_main_worker:
                 epoch_time = perf_counter() - epoch_start_time
->>>>>>> ff809ea0
                 self.log(
                     item=epoch_time,
                     identifier="epoch_time_s",
