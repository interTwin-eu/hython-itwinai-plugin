--- conflicted
+++ resolved
@@ -66,13 +66,10 @@
 
 batch: 512
 
-<<<<<<< HEAD
-epochs: 20
-time_ray: True
-=======
+
 epochs: 10
 time_ray: False
->>>>>>> fcd643d9
+
 
 gradient_clip:
     max_norm: 1
@@ -101,11 +98,8 @@
 
 #  dynamic 
 dynamic_downsampler:
-<<<<<<< HEAD
     frac_time: 0.1
-=======
-    frac_time: 0.2
->>>>>>> fcd643d9
+
 
 # === Data ===
 data_lazy_load: False
@@ -113,17 +107,10 @@
 num_workers_dataloader: 8
 
 # === Ray HPO ===
-<<<<<<< HEAD
-num_workers_per_trial: 1
-cpu_per_worker: 6
-gpu_per_worker: 0.5 # 0. - 1
-trials: 80
-=======
 num_workers_per_trial: 2
 cpu_per_worker: 12
 gpu_per_worker: 1 # 0. - 1
 trials: 2
->>>>>>> fcd643d9
 
 
 data_source:
@@ -299,10 +286,6 @@
       strategy: ${strategy}
       epochs: ${epochs}
       measure_gpu_data: True
-<<<<<<< HEAD
-      measure_communication_overhead: False
-=======
->>>>>>> fcd643d9
       measure_epoch_time: True
       torch_profiling: False
       random_seed: ${seed}
@@ -390,10 +373,6 @@
       strategy: ${strategy}
       epochs: ${epochs}
       measure_gpu_data: True
-<<<<<<< HEAD
-      measure_communication_overhead: False
-=======
->>>>>>> fcd643d9
       measure_epoch_time: True
       torch_profiling: False
       random_seed: ${seed}
